--- conflicted
+++ resolved
@@ -9,11 +9,7 @@
 
 [dependencies]
 anyhow = "1"
-<<<<<<< HEAD
-git-repository = { version = "^0.23.0", path = "../../git-repository" }
-=======
-git-repository = { version = "^0.23.1", path = "../../git-repository", features = ["unstable"] }
->>>>>>> 2571831e
+git-repository = { version = "^0.23.1", path = "../../git-repository" }
 git-features-for-config = { package = "git-features", version = "^0.22.3", path = "../../git-features", features = ["cache-efficiency-debug"] }
 git2 = "0.14"
 rayon = "1.5.0"