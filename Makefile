
help:  ## Display this help
	@awk 'BEGIN {FS = ":.*##"; printf "\nUsage:\n  make \033[36m<target>\033[0m\n"} /^[a-zA-Z_-]+:.*?##/ { printf "  \033[36m%-15s\033[0m %s\n", $$1, $$2 } /^##@/ { printf "\n\033[1m%s\033[0m\n", substr($$0, 5) } ' $(MAKEFILE_LIST)

always:

##@ Publishing & Versioning

try-publish-all: ## Dry-run publish all crates in the currently set version if they are not published yet.
	cargo run --package cargo-smart-release --bin cargo-smart-release -- smart-release gitoxide

try-bump-minor-version: ## Show how updating the minor version of PACKAGE=<name> would look like.
	cargo run --package cargo-smart-release --bin cargo-smart-release -- smart-release --update-crates-index --bump minor --no-dependencies --no-publish --no-tag --no-push -v $(PACKAGE)

bump-minor-version: ## Similar to try-bump-minor-version, but actually performs the operation on PACKAGE=<name>
	cargo run --package cargo-smart-release --bin cargo-smart-release -- smart-release --update-crates-index --bump minor --no-dependencies --skip-publish --skip-tag --skip-push -v $(PACKAGE) --execute

##@ Release Builds

release-all: release release-lean release-small ## all release builds

release: always ## the default build, big but pretty (builds in ~2min 35s)
	cargo build --release

release-lean: always ## lean and fast, with line renderer (builds in ~1min 30s)
	cargo build --release --no-default-features --features lean

release-small: always ## minimal dependencies, at cost of performance (builds in ~46s)
	cargo build --release --no-default-features --features small

##@ Debug Builds

debug: always ## the default build, big but pretty
	cargo build

debug-lean: always ## lean and fast, with line renderer
	cargo build --no-default-features --features lean

debug-small: always ## minimal dependencies, at cost of performance
	cargo build --no-default-features --features small

##@ Development

target/release/gix: always
	cargo build --release --no-default-features --features small

nix-shell-macos: ## Enter a nix-shell able to build on macos
	nix-shell -p pkg-config openssl libiconv darwin.apple_sdk.frameworks.Security darwin.apple_sdk.frameworks.SystemConfiguration

##@ Testing

tests: clippy check doc unit-tests journey-tests-small journey-tests-async journey-tests journey-tests-smart-release ## run all tests, including journey tests, try building docs

audit: ## run various auditing tools to assure we are legal and safe
	cargo deny check advisories bans licenses sources


doc: ## Run cargo doc on all crates
	cargo doc
	cargo doc --features=max,lean,small

clippy: ## Run cargo clippy on all crates
	cargo clippy --all --tests
	cargo clippy --all --no-default-features --features small
	cargo clippy --all --no-default-features --features lean-async --tests

check-msrv: ## run cargo msrv to validate the current msrv requirements, similar to what CI does
	cd git-repository && cargo msrv verify

check-win: ## see that windows compiles, provided the x86_64-pc-windows-msvc target and cargo-xwin are present.
	cargo xwin build --target x86_64-pc-windows-msvc  --no-default-features --features small

check: ## Build all code in suitable configurations
	cargo check --all
	cargo check --no-default-features --features small
	if cargo check --features lean-async 2>/dev/null; then false; else true; fi
	cargo check --no-default-features --features lean
	cargo check --no-default-features --features lean-async
	cargo check --no-default-features --features max
	cd git-actor && cargo check \
				 && cargo check --features local-time-support
	cd gitoxide-core && cargo check \
                     && cargo check --features blocking-client \
                     && cargo check --features async-client \
                     && cargo check --features local-time-support
	cd gitoxide-core && if cargo check --all-features 2>/dev/null; then false; else true; fi
	cd git-hash && cargo check --all-features \
				&& cargo check
	cd git-object && cargo check --all-features \
                  && cargo check --features verbose-object-parsing-errors
	cd git-index && cargo check --features serde1
<<<<<<< HEAD
	cd git-attributes && cargo check --features serde1
	cd git-mailmap && cargo check --features serde1
=======
	cd git-revision && cargo check --features serde1
>>>>>>> 77b7cd9a
	cd git-worktree && cargo check --features serde1
	cd git-actor && cargo check --features serde1
	cd git-pack && cargo check --features serde1 \
			   && cargo check --features pack-cache-lru-static \
			   && cargo check --features pack-cache-lru-dynamic \
			   && cargo check --features object-cache-dynamic \
			   && cargo check
	cd git-packetline && cargo check \
					   && cargo check --features blocking-io \
					   && cargo check --features async-io
	cd git-packetline && if cargo check --all-features 2>/dev/null; then false; else true; fi
	cd git-url && cargo check --all-features \
			   && cargo check
	cd git-features && cargo check --all-features \
			   && cargo check --features parallel \
			   && cargo check --features rustsha1 \
			   && cargo check --features fast-sha1 \
			   && cargo check --features progress \
			   && cargo check --features time \
			   && cargo check --features io-pipe \
			   && cargo check --features crc32 \
			   && cargo check --features zlib \
			   && cargo check --features zlib,zlib-ng-compat \
			   && cargo check --features cache-efficiency-debug
	cd git-commitgraph && cargo check --all-features \
			   && cargo check
	cd git-config && cargo check --all-features \
				 && cargo check
	cd git-transport && cargo check \
					 && cargo check --features blocking-client \
					 && cargo check --features async-client \
					 && cargo check --features http-client-curl
	cd git-transport && if cargo check --all-features 2>/dev/null; then false; else true; fi
	cd git-protocol && cargo check \
					&& cargo check --features blocking-client \
					&& cargo check --features async-client
	cd git-protocol && if cargo check --all-features 2>/dev/null; then false; else true; fi
	cd git-repository && cargo check --no-default-features --features local \
					  && cargo check --no-default-features --features async-network-client \
					  && cargo check --no-default-features --features blocking-network-client \
					  && cargo check --no-default-features --features blocking-network-client,blocking-http-transport \
					  && cargo check --no-default-features --features one-stop-shop \
					  && cargo check --no-default-features --features max-performance \
					  && cargo check --no-default-features
	cd git-odb && cargo check --features serde1
	cd cargo-smart-release && cargo check --all
	cd experiments/object-access && cargo check
	cd experiments/diffing && cargo check
	cd experiments/traversal && cargo check

unit-tests: ## run all unit tests
	cargo test --all
	cd git-features && cargo test && cargo test --all-features
	cd git-ref && cargo test --all-features
	cd git-odb && cargo test && cargo test --all-features
	cd git-object && cargo test && cargo test --features verbose-object-parsing-errors
	cd git-pack && cargo test --features internal-testing-to-avoid-being-run-by-cargo-test-all \
				&& cargo test --features "internal-testing-git-features-parallel"
	cd git-index && cargo test --features internal-testing-to-avoid-being-run-by-cargo-test-all \
				&& cargo test --features "internal-testing-git-features-parallel"
	cd git-worktree && cargo test --features internal-testing-to-avoid-being-run-by-cargo-test-all \
				&& cargo test --features "internal-testing-git-features-parallel"
	cd git-packetline && cargo test \
					  && cargo test --features blocking-io,maybe-async/is_sync --test blocking-packetline \
					  && cargo test --features "async-io" --test async-packetline
	cd git-transport && cargo test \
					 && cargo test --features http-client-curl,maybe-async/is_sync \
					 && cargo test --features async-client
	cd git-protocol && cargo test --features blocking-client \
					&& cargo test --features async-client \
					&& cargo test
	cd gitoxide-core && cargo test --lib

continuous-unit-tests: ## run all unit tests whenever something changes
	watchexec -w src $(MAKE) unit-tests

jtt = target/debug/jtt
journey-tests: always  ## run journey tests (max)
	cargo build
	cargo build --package git-testtools --bin jtt
	./tests/journey.sh target/debug/ein target/debug/gix $(jtt) max

journey-tests-small: always ## run journey tests (lean-cli)
	cargo build --no-default-features --features small
	cd tests/tools && cargo build
	./tests/journey.sh target/debug/ein target/debug/gix $(jtt) small

journey-tests-async: always ## run journey tests (lean-async)
	cargo build --no-default-features --features lean-async
	cd tests/tools && cargo build
	./tests/journey.sh target/debug/ein target/debug/gix $(jtt) async

journey-tests-smart-release:
	cargo build --package cargo-smart-release
	cd cargo-smart-release && ./tests/journey.sh ../target/debug/cargo-smart-release

continuous-journey-tests: ## run stateless journey tests whenever something changes
	watchexec $(MAKE) journey-tests

clear-cache: ## Remove persisted results of test-repositories, they regenerate automatically
	-find . -path "*fixtures/generated" -type d -exec rm -Rf \{\} \;

rust_repo = tests/fixtures/repos/rust.git
$(rust_repo):
	mkdir -p $@
	cd $@ && git init --bare && git remote add origin https://github.com/rust-lang/rust && git fetch

linux_repo = tests/fixtures/repos/linux.git
$(linux_repo):
	mkdir -p $@
	cd $@ && git init --bare && git remote add origin https://github.com/torvalds/linux && git fetch

test_many_commits_1m_repo = tests/fixtures/repos/test-many-commits-1m.git
$(test_many_commits_1m_repo):
	mkdir -p $@
	cd $@ && git init --bare && git remote add origin https://github.com/cirosantilli/test-many-commits-1m.git && git fetch

## get all non-rc tags up to v5.8, oldest tag first (should have 78 tags)
## -> convert to commit ids
## -> write a new incremental commit-graph file for each commit id
tests/fixtures/commit-graphs/linux/long-chain: $(linux_repo)
	mkdir -p $@
	rm -rf $(linux_repo)/objects/info/*graph*
	set -x && cd $(linux_repo) && \
		for tag in $$(git tag --list --merged v5.8 --sort=version:refname | grep -Fv -- -rc); do \
			git show-ref -s "$$tag" | git commit-graph write --split=no-merge --stdin-commits; \
		done
	mv -f $(linux_repo)/objects/info/*graphs* $@
	actual=$$(ls -1 $@/commit-graphs/*.graph | wc -l); \
		if [ $$actual -ne 78 ]; then echo expected 78 commit-graph files, got $$actual; exit 1; fi

tests/fixtures/commit-graphs/linux/single-file: $(linux_repo)
	mkdir -p $@
	rm -rf $(linux_repo)/objects/info/*graph*
	cd $(linux_repo) && git show-ref -s v5.8 | git commit-graph write --stdin-commits
	mv -f $(linux_repo)/objects/info/*graph* $@

tests/fixtures/commit-graphs/rust/single-file: $(rust_repo)
	mkdir -p $@
	rm -rf $(rust_repo)/objects/info/*graph*
	cd $(rust_repo) && git fetch --tags && git show-ref -s 1.47.0 | git commit-graph write --stdin-commits
	mv -f $(rust_repo)/objects/info/*graph* $@

tests/fixtures/commit-graphs/test-many-commits-1m/single-file: $(test_many_commits_1m_repo)
	mkdir -p $@
	rm -rf $(test_many_commits_1m_repo)/objects/info/*graph*
	cd $(test_many_commits_1m_repo) \
		&& echo f4d21576c13d917e1464d9bc1323a560a5b8595d | git commit-graph write --stdin-commits
	mv -f $(test_many_commits_1m_repo)/objects/info/*graph* $@

commit_graphs = \
	tests/fixtures/commit-graphs/linux/long-chain \
	tests/fixtures/commit-graphs/linux/single-file \
	tests/fixtures/commit-graphs/rust/single-file \
	tests/fixtures/commit-graphs/test-many-commits-1m/single-file

##@ on CI

stress: ## Run various algorithms on big repositories
	$(MAKE) -j3 $(linux_repo) $(rust_repo) release-lean
	time ./target/release/gix --verbose pack verify --re-encode $(linux_repo)/objects/pack/*.idx
	time ./target/release/gix --verbose pack multi-index -i $(linux_repo)/objects/pack/multi-pack-index create $(linux_repo)/objects/pack/*.idx
	time ./target/release/gix --verbose pack verify $(linux_repo)/objects/pack/multi-pack-index
	rm -Rf out; mkdir out && time ./target/release/gix --verbose pack index create -p $(linux_repo)/objects/pack/*.pack out/
	time ./target/release/gix --verbose pack verify out/*.idx

	time ./target/release/gix --verbose pack verify --statistics $(rust_repo)/objects/pack/*.idx
	time ./target/release/gix --verbose pack verify --algorithm less-memory $(rust_repo)/objects/pack/*.idx
	time ./target/release/gix --verbose pack verify --re-encode $(rust_repo)/objects/pack/*.idx
	# We must ensure there is exactly one pack file for the pack-explode *.idx globs to work.
	git repack -Ad
	time ./target/release/gix --verbose pack explode .git/objects/pack/*.idx

	rm -Rf delme; mkdir delme && time ./target/release/gix --verbose pack explode .git/objects/pack/*.idx delme/

	$(MAKE) stress-commitgraph
	$(MAKE) bench-git-config

.PHONY: stress-commitgraph
stress-commitgraph: release-lean $(commit_graphs)
	set -x; for path in $(wordlist 2, 999, $^); do \
		time ./target/release/gix --verbose commit-graph verify $$path; \
	done

.PHONY: bench-git-config
bench-git-config:
	cd git-config && cargo bench

check-msrv-on-ci: ## Check the minimal support rust version for currently installed Rust version
	rustc --version
	cargo check --package git-repository
	cargo check --package git-repository --no-default-features --features async-network-client

##@ Maintenance

baseline_asset_dir = git-repository/src/assets/baseline-init
baseline_asset_fixture = tests/fixtures/baseline-init

$(baseline_asset_fixture):
	mkdir -p $@
	cd "$@" && git init --bare && \
		sed -i '' -E '/bare = true|ignorecase = true|precomposeunicode = true|filemode = true/d' config && \
		sed -i '' 's/master/main/g' $$(find . -type f)

transport_fixtures = git-transport/tests/fixtures
base_url = https://github.com/Byron/gitoxide.git
update-curl-fixtures: ## use curl to fetch raw fixtures for use in unit test. Changes there might break them
	curl -D - -L "$(base_url)/info/refs?service=git-upload-pack"  > $(transport_fixtures)/v1/http-handshake.response
	curl -D - -H 'Git-Protocol: version=2' -L "$(base_url)/info/refs?service=git-upload-pack"  > $(transport_fixtures)/v2/http-handshake.response
	curl -H 'User-Agent: git/oxide-0.1.0' -D - -H 'Git-Protocol: version=1' -L "https://github.com/Byron/foo/info/refs?service=git-upload-pack"  > $(transport_fixtures)/http-401.response
	curl -D - -H 'Git-Protocol: version=1' -L "https://github.com/Byron/gitoxide/info/refs?service=git-upload-pack"  > $(transport_fixtures)/http-404.response

update-assets: $(baseline_asset_fixture) ## refresh assets compiled into the binaries from their source
	-rm -Rf $(baseline_asset_dir)
	mkdir -p $(dir $(baseline_asset_dir))
	cp -R $< $(baseline_asset_dir)

force-update-assets: ## As update-assets, but will run git to update the baseline as well
	-rm -Rf $(baseline_asset_fixture)
	$(MAKE) update-assets

check-size: ## Run cargo-diet on all crates to see that they are still in bound
	./etc/check-package-size.sh

fmt: ## run nightly rustfmt for its extra features, but check that it won't upset stable rustfmt
	cargo +nightly fmt --all -- --config-path rustfmt-nightly.toml
	cargo +stable fmt --all -- --check<|MERGE_RESOLUTION|>--- conflicted
+++ resolved
@@ -89,12 +89,9 @@
 	cd git-object && cargo check --all-features \
                   && cargo check --features verbose-object-parsing-errors
 	cd git-index && cargo check --features serde1
-<<<<<<< HEAD
+	cd git-revision && cargo check --features serde1
 	cd git-attributes && cargo check --features serde1
 	cd git-mailmap && cargo check --features serde1
-=======
-	cd git-revision && cargo check --features serde1
->>>>>>> 77b7cd9a
 	cd git-worktree && cargo check --features serde1
 	cd git-actor && cargo check --features serde1
 	cd git-pack && cargo check --features serde1 \
