[package]
name = "git-config"
version = "0.6.0"
repository = "https://github.com/Byron/gitoxide"
description = "A git-config file parser and editor from the gitoxide project"
license = "MIT OR Apache-2.0"
authors = ["Edward Shen <code@eddie.sh>"]
edition = "2018"
keywords = ["git-config", "git", "config", "gitoxide"]
categories = ["config", "parser-implementations"]
include = ["src/**/*", "LICENSE-*", "README.md", "CHANGELOG.md"]

[features]
# serde = ["serde_crate"]

[dependencies]
<<<<<<< HEAD
git-features = { version = "^0.21.0", path = "../git-features" }
git-path = { version = "^0.1.2", path = "../git-path" }
git-sec = { version = "^0.1.1", path = "../git-sec" }
git-ref = { version = "0.13.0", path = "../git-ref" }
=======
git-features = { version = "^0.21.1", path = "../git-features"}
git-path = { version = "^0.3.0", path = "../git-path" }
git-sec = { version = "^0.3.0", path = "../git-sec" }
git-ref = { version = "^0.15.0", path = "../git-ref" }
>>>>>>> c26c2e96
git-glob = { version = "0.3.0", path = "../git-glob" }

nom = { version = "7", default_features = false, features = [ "std" ] }
memchr = "2"
serde_crate = { version = "1", package = "serde", optional = true }
thiserror = "1.0.26"
unicode-bom = "1.1.4"
bstr = { version = "0.2.13", default-features = false, features = ["std"] }

[target.'cfg(not(windows))'.dependencies]
libc = "0.2"

[dev-dependencies]
git-testtools = { path = "../tests/tools"}
git-repository = { path = "../git-repository" }
serial_test = "0.7.0"
serde_derive = "1.0"
criterion = "0.3"
tempfile = "3.2.0"

[[bench]]
name = "large_config_file"
harness = false
path = "./benches/large_config_file.rs"<|MERGE_RESOLUTION|>--- conflicted
+++ resolved
@@ -14,17 +14,10 @@
 # serde = ["serde_crate"]
 
 [dependencies]
-<<<<<<< HEAD
-git-features = { version = "^0.21.0", path = "../git-features" }
-git-path = { version = "^0.1.2", path = "../git-path" }
-git-sec = { version = "^0.1.1", path = "../git-sec" }
-git-ref = { version = "0.13.0", path = "../git-ref" }
-=======
 git-features = { version = "^0.21.1", path = "../git-features"}
 git-path = { version = "^0.3.0", path = "../git-path" }
 git-sec = { version = "^0.3.0", path = "../git-sec" }
 git-ref = { version = "^0.15.0", path = "../git-ref" }
->>>>>>> c26c2e96
 git-glob = { version = "0.3.0", path = "../git-glob" }
 
 nom = { version = "7", default_features = false, features = [ "std" ] }
