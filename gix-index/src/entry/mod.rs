/// The stage of an entry, one of 0 = base, 1 = ours, 2 = theirs
pub type Stage = u32;

///
pub mod mode;

mod flags;
pub(crate) use flags::at_rest;
pub use flags::Flags;

///
pub mod stat;
mod write;

<<<<<<< HEAD
use bitflags::bitflags;

// TODO: we essentially treat this as an enum withj the only exception being
// that `FILE_EXECUTABLE.contains(FILE)` works might want to turn this into an
// enum proper
bitflags! {
    /// The kind of file of an entry.
    #[derive(Copy, Clone, Debug, PartialEq, Eq)]
    pub struct Mode: u32 {
        /// directory (only used for sparse checkouts), equivalent to a tree, which is _excluded_ from the index via
        /// cone-mode.
        const DIR = 0o040000;
        /// regular file
        const FILE = 0o100644;
        /// regular file, executable
        const FILE_EXECUTABLE = 0o100755;
        /// Symbolic link
        const SYMLINK = 0o120000;
        /// A git commit for submodules
        const COMMIT = 0o160000;
    }
=======
/// The time component in a [`Stat`] struct.
#[derive(Debug, Default, PartialEq, Eq, Hash, Ord, PartialOrd, Clone, Copy)]
#[cfg_attr(feature = "serde", derive(serde::Serialize, serde::Deserialize))]
pub struct Time {
    /// The amount of seconds elapsed since EPOCH
    pub secs: u32,
    /// The amount of nanoseconds elapsed in the current second, ranging from 0 to 999.999.999 .
    pub nsecs: u32,
>>>>>>> b83ee366
}

/// An entry's filesystem stat information.
#[derive(Debug, Default, PartialEq, Eq, Hash, Ord, PartialOrd, Clone, Copy)]
#[cfg_attr(feature = "serde", derive(serde::Serialize, serde::Deserialize))]
pub struct Stat {
    /// Modification time
    pub mtime: stat::Time,
    /// Creation time
    pub ctime: stat::Time,
    /// Device number
    pub dev: u32,
    /// Inode number
    pub ino: u32,
    /// User id of the owner
    pub uid: u32,
    /// Group id of the owning group
    pub gid: u32,
    /// The size of bytes on disk. Capped to u32 so files bigger than that will need thorough additional checking
    pub size: u32,
}

mod access {
    use bstr::{BStr, ByteSlice};

    use crate::{entry, Entry, State};

    impl Entry {
        /// Return an entry's path, relative to the repository, which is extracted from its owning `state`.
        pub fn path<'a>(&self, state: &'a State) -> &'a BStr {
            state.path_backing[self.path.clone()].as_bstr()
        }

        /// Return an entry's path using the given `backing`.
        pub fn path_in<'backing>(&self, backing: &'backing crate::PathStorageRef) -> &'backing BStr {
            backing[self.path.clone()].as_bstr()
        }

        /// Return an entry's stage.
        pub fn stage(&self) -> entry::Stage {
            self.flags.stage()
        }
    }
}

mod _impls {
    use std::cmp::Ordering;

    use bstr::BStr;

    use crate::{Entry, State};

    impl Entry {
        /// Compare one entry to another by their path, by comparing only their common path portion byte by byte, then resorting to
        /// entry length and stage.
        pub fn cmp(&self, other: &Self, state: &State) -> Ordering {
            let lhs = self.path(state);
            let rhs = other.path(state);
            Entry::cmp_filepaths(lhs, rhs).then_with(|| self.stage().cmp(&other.stage()))
        }

        /// Compare one entry to another by their path, by comparing only their common path portion byte by byte, then resorting to
        /// entry length.
        pub fn cmp_filepaths(a: &BStr, b: &BStr) -> Ordering {
            let common_len = a.len().min(b.len());
            a[..common_len]
                .cmp(&b[..common_len])
                .then_with(|| a.len().cmp(&b.len()))
        }
    }
}<|MERGE_RESOLUTION|>--- conflicted
+++ resolved
@@ -12,7 +12,6 @@
 pub mod stat;
 mod write;
 
-<<<<<<< HEAD
 use bitflags::bitflags;
 
 // TODO: we essentially treat this as an enum withj the only exception being
@@ -34,16 +33,6 @@
         /// A git commit for submodules
         const COMMIT = 0o160000;
     }
-=======
-/// The time component in a [`Stat`] struct.
-#[derive(Debug, Default, PartialEq, Eq, Hash, Ord, PartialOrd, Clone, Copy)]
-#[cfg_attr(feature = "serde", derive(serde::Serialize, serde::Deserialize))]
-pub struct Time {
-    /// The amount of seconds elapsed since EPOCH
-    pub secs: u32,
-    /// The amount of nanoseconds elapsed in the current second, ranging from 0 to 999.999.999 .
-    pub nsecs: u32,
->>>>>>> b83ee366
 }
 
 /// An entry's filesystem stat information.
